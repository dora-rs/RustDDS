--- conflicted
+++ resolved
@@ -185,29 +185,6 @@
   }
 }
 
-<<<<<<< HEAD
-=======
-// fake implementations. Real serialization is done using PlCdrSerialize
-impl Serialize for SpdpDiscoveredParticipantData {
-  fn serialize<S>(&self, _serializer: S) -> std::result::Result<S::Ok, S::Error>
-  where
-    S: Serializer,
-  {
-    unimplemented!()
-  }
-}
-impl<'de> Deserialize<'de> for SpdpDiscoveredParticipantData {
-  fn deserialize<D>(
-    _deserializer: D,
-  ) -> std::result::Result<SpdpDiscoveredParticipantData, D::Error>
-  where
-    D: Deserializer<'de>,
-  {
-    unimplemented!()
-  }
-}
-
->>>>>>> 3b6671b7
 impl PlCdrDeserialize for SpdpDiscoveredParticipantData {
   fn from_pl_cdr_bytes(
     input_bytes: &[u8],
