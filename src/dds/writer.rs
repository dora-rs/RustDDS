use chrono::Duration as chronoDuration;


#[allow(unused_imports)]
use log::{debug, error, warn, info, trace};

use speedy::{Writable, Endianness};
use mio_extras::channel::{self as mio_channel, SyncSender, TrySendError};
use mio::Token;
use std::{
  sync::{RwLock, Arc},
  collections::{HashSet, BTreeMap, BTreeSet},
  iter::FromIterator,
  cmp::max,
};

use crate::{
  serialization::MessageBuilder,
};

use crate::structure::time::Timestamp;
use crate::structure::duration::Duration;

use crate::structure::guid::{GuidPrefix, EntityId, GUID};
use crate::structure::sequence_number::{SequenceNumber};
use crate::{
  messages::submessages::submessages::{
    AckNack,
  },
  structure::cache_change::{CacheChange},
  serialization::{Message},
  dds::dp_event_loop::NACK_RESPONSE_DELAY,
};

use crate::dds::{ddsdata::DDSData, qos::HasQoSPolicy};
use crate::{
  network::{constant::TimerMessageType, udp_sender::UDPSender},
  structure::{
    entity::RTPSEntity,
    endpoint::{EndpointAttributes, Endpoint},
    locator::Locator,
    dds_cache::DDSCache,
  },
  common::timed_event_handler::{TimedEventHandler},
};
use super::{
  qos::{policy, QosPolicies},
  rtps_reader_proxy::RtpsReaderProxy,
  statusevents::*,
};
use policy::{History, Reliability};

#[derive(PartialEq,Eq,Clone,Copy)]
pub enum DeliveryMode {
  Unicast,
  Multicast,
}

pub(crate) struct Writer {
  pub endianness: Endianness,
  pub heartbeat_message_counter: i32,
  /// Configures the mode in which the
  ///Writer operates. If
  ///pushMode==true, then the Writer
  /// will push changes to the reader. If
  /// pushMode==false, changes will
  /// only be announced via heartbeats
  ///and only be sent as response to the
  ///request of a reader
  pub push_mode: bool,
  ///Protocol tuning parameter that
  ///allows the RTPS Writer to
  ///repeatedly announce the
  ///availability of data by sending a
  ///Heartbeat Message.
  pub heartbeat_period: Option<Duration>,
  /// duration to launch cahche change remove from DDSCache
  pub cahce_cleaning_perioid: Duration,
  ///Protocol tuning parameter that
  ///allows the RTPS Writer to delay
  ///the response to a request for data
  ///from a negative acknowledgment.
  pub nack_respose_delay: Duration,
  ///Protocol tuning parameter that
  ///allows the RTPS Writer to ignore
  ///requests for data from negative
  ///acknowledgments that arrive ‘too
  ///soon’ after the corresponding
  ///change is sent.
  pub nack_suppression_duration: Duration,
  ///Internal counter used to assign
  ///increasing sequence number to
  ///each change made by the Writer
  pub last_change_sequence_number: SequenceNumber,
  ///If samples are available in the Writer, identifies the first (lowest)
  ///sequence number that is available in the Writer.
  ///If no samples are available in the Writer, identifies the lowest
  ///sequence number that is yet to be written by the Writer
  pub first_change_sequence_number: SequenceNumber,
  ///Optional attribute that indicates
  ///the maximum size of any
  ///SerializedPayload that may be
  ///sent by the Writer
  pub data_max_size_serialized: u64,
  endpoint_attributes: EndpointAttributes,
  my_guid: GUID,
  pub(crate) writer_command_receiver: mio_channel::Receiver<WriterCommand>,
  ///The RTPS ReaderProxy class represents the information an RTPS StatefulWriter maintains on each matched
  ///RTPS Reader
  readers: BTreeMap<GUID,RtpsReaderProxy>, // TODO: Convert to BTreeMap for faster finds.
  matched_readers_count_total: i32, // all matches, never decremented
  requested_incompatible_qos_count: i32, // how many times a Reader requested incompatible QoS
  message: Option<Message>,
  udp_sender: UDPSender,
  // This writer can read/write to only one of this DDSCache topic caches identified with my_topic_name
  dds_cache: Arc<RwLock<DDSCache>>,
  /// Writer can only read/write to this topic DDSHistoryCache.
  my_topic_name: String,

  /// Maps this writers local sequence numbers to DDSHistodyCache instants.
  /// Useful when negative acknack is recieved.
  sequence_number_to_instant: BTreeMap<SequenceNumber, Timestamp>,

  /// Maps this writers local sequence numbers to DDSHistodyCache instants.
  /// Useful when datawriter dispose is recieved.
  //key_to_instant: HashMap<u128, Timestamp>,  // unused?

  /// Set of disposed samples.
  /// Useful when reader requires some sample with acknack.
  disposed_sequence_numbers: HashSet<SequenceNumber>,

  //When dataWriter sends cacheChange message with cacheKind is NotAlive_Disposed
  //this is set true. If Datawriter after disposing sends new cahceChanges this falg is then
  //turned true.
  //When writer is in disposed state it needs to send StatusInfo_t (PID_STATUS_INFO) with DisposedFlag
  // pub writer_is_disposed: bool,

  ///Contains timer that needs to be set to timeout with duration of self.heartbeat_perioid
  ///timed_event_handler sends notification when timer is up via miochannel to poll in Dp_eventWrapper
  ///this also handles writers cache cleaning timeouts.
  timed_event_handler: Option<TimedEventHandler>,

  qos_policies: QosPolicies,

  // Used for sending status info about messages sent
  status_sender: SyncSender<DataWriterStatus>,
  //offered_deadline_status: OfferedDeadlineMissedStatus,

  ack_waiter: Option<AckWaiter>,
}

pub(crate) enum WriterCommand {
  DDSData { data: DDSData , source_timestamp : Option<Timestamp>, },
  WaitForAcknowledgments { all_acked : mio_channel::SyncSender<()> },
  //ResetOfferedDeadlineMissedStatus { writer_guid: GUID },
}

struct AckWaiter {
  wait_until: SequenceNumber,
  complete_channel: SyncSender<()>,
  readers_pending:  BTreeSet<GUID>,
}


impl Writer {
  pub fn new(
    guid: GUID,
    writer_command_receiver: mio_channel::Receiver<WriterCommand>,
    dds_cache: Arc<RwLock<DDSCache>>,
    topic_name: String,
    qos_policies: QosPolicies,
    status_sender: SyncSender<DataWriterStatus>,
  ) -> Writer {
    let heartbeat_period = match &qos_policies.reliability {
      Some(r) => match r {
        Reliability::BestEffort => None,
        Reliability::Reliable {
          max_blocking_time: _,
        } => Some(Duration::from_secs(1)),
      },
      None => None,
    };

    let heartbeat_period = match heartbeat_period {
      Some(hbp) => match qos_policies.liveliness {
        Some(lv) => match lv {
          policy::Liveliness::Automatic { lease_duration: _ } => Some(hbp),
          policy::Liveliness::ManualByParticipant { lease_duration: _ } => Some(hbp),
          policy::Liveliness::ManualByTopic { lease_duration } => {
            let std_dur = Duration::from(lease_duration);
            Some(std_dur / 3)
          }
        },
        None => Some(hbp),
      },
      None => None,
    };

    Writer {
      endianness: Endianness::LittleEndian,
      heartbeat_message_counter: 1,
      push_mode: true,
      heartbeat_period,
      cahce_cleaning_perioid: Duration::from_secs(2 * 60),
      nack_respose_delay: Duration::from_millis(200),
      nack_suppression_duration: Duration::from_millis(0),
      first_change_sequence_number: SequenceNumber::from(1), // first = 1, last = 0
      last_change_sequence_number: SequenceNumber::from(0),  // means we have nothing to write
      data_max_size_serialized: 999999999,
      my_guid: guid,
      //enpoint_attributes: EndpointAttributes::default(),
      writer_command_receiver,
      readers: BTreeMap::new(),
      matched_readers_count_total: 0,
      requested_incompatible_qos_count: 0,
      message: None,
      endpoint_attributes: EndpointAttributes::default(),
      udp_sender: UDPSender::new_with_random_port(),
      dds_cache,
      my_topic_name: topic_name,
      sequence_number_to_instant: BTreeMap::new(),
      //key_to_instant: HashMap::new(),
      disposed_sequence_numbers: HashSet::new(),
      timed_event_handler: None,
      qos_policies,
      status_sender,
      //offered_deadline_status: OfferedDeadlineMissedStatus::new(),
      ack_waiter: None,
    }
  }

  /// To know when token represents a writer we should look entity attribute kind
  /// this entity token can be used in DataWriter -> Writer mio::channel.
  pub fn get_entity_token(&self) -> Token {
    self.get_guid().entityId.as_token()
  }

  /// This token is used in timed event mio::channel HearbeatHandler -> dpEventwrapper
  pub fn get_timed_event_entity_token(&self) -> Token {
    self.get_guid().entityId.as_alt_token()
  }

  pub fn is_reliable(&self) -> bool {
    self.qos_policies.reliability.is_some()
  }

  // TODO:
  // please explain why this is needed and why does it make sense.
  // Used by dp_event_loop.
  pub fn notify_new_data_to_all_readers(&mut self) {
    // removed, because it causes ghost sequence numbers. 
    // for reader_proxy in self.readers.iter_mut() {
    //   reader_proxy.notify_new_cache_change(self.last_change_sequence_number);
    // }
  }

  // --------------------------------------------------------------
  // --------------------------------------------------------------
  // --------------------------------------------------------------

  // Called by dp_wrapper
  pub fn add_timed_event_handler(&mut self, time_handler: TimedEventHandler) {
    self.timed_event_handler = Some(time_handler);
    self.set_cache_cleaning_timer();
    self.set_heartbeat_timer(); // prime the timer
  }


  // --------------------------------------------------------------
  // --------------------------------------------------------------
  // --------------------------------------------------------------

  pub fn handle_timed_event(&mut self, timer_message:TimerMessageType) {
    match timer_message {
      TimerMessageType::WriterHeartbeat => 
        self.handle_heartbeat_tick(false), // false = This is automatic heartbeat by timer, not manual by application call.
      TimerMessageType::WriterCacheCleaning =>
        self.handle_cache_cleaning(),
      TimerMessageType::WriterSendRepairData{ to_reader: r } =>
        self.handle_repair_data_send(r),
      other_msg => 
        error!("handle_timed_event - unexpected message: {:?}", other_msg),
    }
  }

  /// This is called by dp_wrapper everytime cacheCleaning message is received.
  fn handle_cache_cleaning(&mut self) {
    let resource_limit = 32; // TODO: This limit should be obtained
    // from Topic and Writer QoS. There should be some reasonable default limit
    // in case some suppied QoS setting does not specify a larger value.
    // In any case, there has to be some limit to avoid memory leak.

    match self.qos_policies.history {
      None => {
        self.remove_all_acked_changes_but_keep_depth(1);
      }
      Some(History::KeepAll) => {
        self.remove_all_acked_changes_but_keep_depth(resource_limit);
      }
      Some(History::KeepLast { depth: d }) => {
        self.remove_all_acked_changes_but_keep_depth(d as usize);
      }
    }

    self.set_cache_cleaning_timer();
  }

  fn set_cache_cleaning_timer(&mut self) {
    self.timed_event_handler.as_mut().unwrap().set_timeout(
      &chronoDuration::from(self.cahce_cleaning_perioid),
      TimerMessageType::WriterCacheCleaning,
    )
  }

  // --------------------------------------------------------------
  // --------------------------------------------------------------
  // --------------------------------------------------------------

  // Receive new data samples from the DDS DataWriter
  pub fn process_writer_command(&mut self) {
    while let Ok(cc) = self.writer_command_receiver.try_recv() {
      match cc {
        WriterCommand::DDSData { data, source_timestamp } => {
          // We have a new sample here. Things to do:
          // 1. Insert it to history cache and get it sequence numbered
          // 2. Send out data. 
          //    If we are pushing data, send the DATA submessage and HEARTBEAT.
          //    If we are not pushing, send out HEARTBEAT only. Readers will then ask the DATA with ACKNACK.
          let timestamp = self.insert_to_history_cache(data);

          self.increase_heartbeat_counter();

          let partial_message = MessageBuilder::new();
          // If DataWriter sent us a source timestamp, then add that.
          let partial_message = 
            if let Some(src_ts) = source_timestamp {
              partial_message.ts_msg(self.endianness, Some(src_ts) )
            } else {
              partial_message
            };
          // the beef: DATA submessage
          let data_hb_message_builder = 
            if self.push_mode {
              if let Some(cache_change) = 
                  self.dds_cache.read().unwrap()
                    .from_topic_get_change(&self.my_topic_name, &timestamp) { 
                partial_message
                  .data_msg(cache_change.clone(), 
                            // Now that payload contains Bytes, it is relatively cheap to clone
                            EntityId::ENTITYID_UNKNOWN, // reader
                            self.my_guid.entityId, // writer
                            self.endianness ) 
              } else { partial_message }
            } else { partial_message };
          let final_flag = false;
          let liveliness_flag = false;
          let data_hb_message = data_hb_message_builder
               .heartbeat_msg(self, EntityId::ENTITYID_UNKNOWN, final_flag, liveliness_flag)
               .add_header_and_build(self.my_guid.guidPrefix);
          self.send_message_to_readers(DeliveryMode::Multicast, 
            &data_hb_message, &mut self.readers.values() );
        }

        // WriterCommand::ResetOfferedDeadlineMissedStatus { writer_guid: _, } => {
        //   self.reset_offered_deadline_missed_status();
        // }
        WriterCommand::WaitForAcknowledgments{ all_acked } => {
          let wait_until = self.last_change_sequence_number;
          let readers_pending: BTreeSet<_> = self.readers.iter()
              .filter_map( |(guid,rp)| {
                  if let Some(_) = rp.qos().reliability() {
                    if rp.all_acked_before <= wait_until { Some(*guid) } else { None } // already acked
                  } else { None } // not reliable reader
                } )
              .collect();
          if readers_pending.is_empty() {
            // all acked already
            let _ = all_acked.try_send(()); // may fail, if receiver has timeouted
            self.ack_waiter = None;
          } else {
            self.ack_waiter = Some(AckWaiter {
              wait_until, 
              complete_channel: all_acked,
              readers_pending,
            });
          }
        }
      }
    }
  }

  fn insert_to_history_cache(&mut self, data: DDSData) -> Timestamp {
    // first increasing last SequenceNumber
    let new_sequence_number = self.last_change_sequence_number + SequenceNumber::from(1);
    self.last_change_sequence_number = new_sequence_number;

    // setting first change sequence number according to our qos (not offering more than our QOS says)
    self.first_change_sequence_number =
      match self.get_qos().history {
        None => self.last_change_sequence_number, // default: depth = 1

        Some(History::KeepAll) =>
          // Now that we have a change, is must be at least one
          max(self.first_change_sequence_number, SequenceNumber::from(1)) ,

        Some(History::KeepLast { depth }) => 
          max( self.last_change_sequence_number - SequenceNumber::from((depth - 1) as i64)
             , SequenceNumber::from(1) ),
      };
    assert!(self.first_change_sequence_number > SequenceNumber::zero() );
    assert!(self.last_change_sequence_number > SequenceNumber::zero() );

    // create new CacheChange from DDSData
    let new_cache_change = CacheChange::new(
      self.get_guid(),
      self.last_change_sequence_number,
      data,
    );
    //let data_key = new_cache_change.key;

    // inserting to DDSCache
    let timestamp = Timestamp::now();
    self.dds_cache.write().unwrap().to_topic_add_change(
      &self.my_topic_name,
      &timestamp,
      new_cache_change,
    );

    // keeping table of instant sequence number pairs
    self.sequence_number_to_instant
        .insert(new_sequence_number, timestamp);

    // update key to timestamp mapping   
    //self.key_to_instant.insert(data_key, timestamp);

    // Notify reader proxies that there is a new sample
    for reader in &mut self.readers.values_mut() {
      reader.notify_new_cache_change(new_sequence_number)
    }
    timestamp
  }

   // --------------------------------------------------------------
  // --------------------------------------------------------------
  // --------------------------------------------------------------
  
  /// This is called periodically.
  pub fn handle_heartbeat_tick(&mut self, is_manual_assertion: bool ) {
    // Reliable Stateless Writer will set the final flag.
    // Reliable Stateful Writer (that tracks Readers by ReaderProxy) will not set the final flag.
    let final_flag = false;
    let liveliness_flag = is_manual_assertion; // RTPS spec "8.3.7.5 Heartbeat"

    trace!("heartbeat tick in topic {:?} have {} readers", self.topic_name(), self.readers.len());

    self.increase_heartbeat_counter(); 
    // TODO: This produces same heartbeat count for all messages sent, but
    // then again, they represent the same writer status.

    if self.readers.values().all(|rp| self.last_change_sequence_number < rp.all_acked_before ) {
      trace!("heartbeat tick: all readers have all available data.");
    } else {
      let hb_message = MessageBuilder::new()
        .ts_msg(self.endianness, Some(Timestamp::now()) )
        .heartbeat_msg(self, EntityId::ENTITYID_UNKNOWN, final_flag, liveliness_flag)
        .add_header_and_build(self.my_guid.guidPrefix);
      debug!("Writer {:?} topic={:} HEARTBEAT {:?}", self.get_guid().entityId, self.topic_name(), hb_message );
      self.send_message_to_readers(DeliveryMode::Multicast, &hb_message, 
                                    &mut self.readers.values())
    }

    self.set_heartbeat_timer(); // keep the heart beating
  }

  /// after heartbeat is handled timer should be set running again.
  fn set_heartbeat_timer(&mut self) {
    match self.heartbeat_period {
      Some(period) => {
        self.timed_event_handler.as_mut().unwrap().set_timeout(
          &chronoDuration::from(period),
          TimerMessageType::WriterHeartbeat,
        );
        trace!("set heartbeat timer to {:?} in topic {:?}",period, self.topic_name());
      }
      None => (),
    }
  }

  /// When receiving an ACKNACK Message indicating a Reader is missing some data samples, the Writer must
  /// respond by either sending the missing data samples, sending a GAP message when the sample is not relevant, or
  /// sending a HEARTBEAT message when the sample is no longer available
  pub fn handle_ack_nack(&mut self, reader_guid_prefix: GuidPrefix, an: AckNack) {
    // sanity check
    if !self.is_reliable() {
      warn!("Writer {:x?} is best effort! It should not handle acknack messages!", 
              self.get_entity_id());
      return
    }
    // Update the ReaderProxy
    let last_seq = self.last_change_sequence_number; // to avoid borrow problems

    // sanity check requested sequence numbers
    match an.reader_sn_state.iter().next().map( i64::from ) {
      None => (), // ok
      Some(0) => 
        warn!("Request for SN zero! : {:?}",an),
      Some(_) => (), // ok
    }
    let my_topic = self.my_topic_name.clone(); // for debugging

    self.update_ack_waiters( 
      GUID::new(reader_guid_prefix, an.reader_id) , 
      Some(an.reader_sn_state.base()));

    if let Some(reader_proxy) = self.lookup_readerproxy_mut(reader_guid_prefix, an.reader_id) {

        reader_proxy.handle_ack_nack(&an, last_seq);

        let reader_guid = reader_proxy.remote_reader_guid; // copy to avoid double mut borrow 
        // Sanity Check: if the reader asked for something we did not even advertise yet.
        // TODO: This checks the stored unset_changes, not presentely received ACKNACK.
        if let Some(&high) = reader_proxy.unsent_changes.iter().next_back()  {
          if high > last_seq { 
            warn!("ReaderProxy {:?} thinks we need to send {:?} but I have only up to {:?}", 
              reader_proxy.remote_reader_guid, reader_proxy.unsent_changes, last_seq);
          }
        }
        // Sanity Check
        if an.reader_sn_state.base() > last_seq + SequenceNumber::from(1) { // more sanity
<<<<<<< HEAD
          warn!("ACKNACK from {:?} acks up to before {:?}, missing set = {:?} but I have only up to {:?}. topic={:?} count={:?}",
            reader_proxy.remote_reader_guid, an.reader_sn_state.base(), an.reader_sn_state,
            last_seq,
            my_topic,
            an.count,
          );
=======
          warn!("ACKNACK from {:?} acks {:?}, but I have only up to {:?} count={:?}",
            reader_proxy.remote_reader_guid, an.reader_sn_state, last_seq, an.count);
>>>>>>> 9b496ba5
        }
        if let Some( max_req_sn ) = an.reader_sn_state.iter().next_back() { // sanity check
          if max_req_sn > last_seq {
            warn!("ACKNACK from {:?} requests {:?} but I have only up to {:?}",
              reader_proxy.remote_reader_guid, 
              an.reader_sn_state.iter().collect::<Vec<SequenceNumber>>(), last_seq);
          }
        }

        // if we cannot send more data, we are done.
        // This is to prevent empty "repair data" messages from being sent.
        if reader_proxy.all_acked_before > last_seq {
          return 
        } else {
          // prime timer to send repair data
          reader_proxy.repair_mode = true; // hold sending normal DATA
          self.timed_event_handler.as_mut().unwrap().set_timeout(
            &chronoDuration::from_std(NACK_RESPONSE_DELAY).unwrap(),
            TimerMessageType::WriterSendRepairData{ to_reader: reader_guid },
          );
        }
    }
  }

  fn update_ack_waiters(&mut self, guid:GUID, acked_before:Option<SequenceNumber>) {
    let mut completed = false;
    match &mut self.ack_waiter {
      Some(aw) => match acked_before { 
        None => { aw.readers_pending.remove(&guid); }
        Some(acked_before) => {
          if aw.wait_until < acked_before { 
            aw.readers_pending.remove(&guid);
          }
          if aw.readers_pending.is_empty() {
            // it is normal for the send to fail, because receiver may have timeouted
            let _ = aw.complete_channel.try_send( () );
            completed = true;
          }
        }
      }
      None => (),
    }
    if completed { self.ack_waiter = None; }
  }

  // Send out missing data

  fn handle_repair_data_send(&mut self, to_reader: GUID) {
    // Note: here we remove the reader from our reader map temporarily.
    // Then we can mutate both the reader and other fields in self.
    // Doing a .get_mut() on the reader map would make self immutable.
    if let Some(reader_proxy) = self.readers.remove(&to_reader) {
      // We use a worker function to ensure that afterwards we can insert the reader_proxy back.
      // This technique ensures that all return paths lead to insertion.
      let reader_proxy = self.handle_repair_data_send_worker(reader_proxy);
      // insert reader back
      let reject = self.readers.insert(reader_proxy.remote_reader_guid, reader_proxy);
      if reject.is_some() {
        error!("Reader proxy was duplicated somehow??? {:?}",reject)
      }
    }
  }

  fn handle_repair_data_send_worker(&mut self, mut reader_proxy: RtpsReaderProxy) 
    -> RtpsReaderProxy
  {
    // Note: The reader_proxy is now removed from readers map
    let reader_guid = reader_proxy.remote_reader_guid;
    let mut partial_message = MessageBuilder::new()
      .dst_submessage(self.endianness, reader_guid.guidPrefix)
      .ts_msg(self.endianness, Some(Timestamp::now())); 
      // TODO: This timestamp should probably not be
      // the current (retransmit) time, but the initial sample production timestamp,
      // i.e. should be read from DDSCache (and be implemented there)
    debug!("Repair data send due to ACKNACK. ReaderProxy Unsent changes: {:?}",
            reader_proxy.unsent_changes);

    let mut no_longer_relevant = Vec::new();
    let mut found_data = false;
    if let Some(&unsent_sn) = reader_proxy.unsent_changes.iter().next() {
      match self.sequence_number_to_instant(unsent_sn) {
        Some(timestamp) => {
          if let Some(cache_change) = self.dds_cache.read().unwrap()
              .from_topic_get_change(&self.my_topic_name, &timestamp) {
            partial_message = partial_message
                .data_msg(cache_change.clone(), // TODO: We should not clone, too much copying
                          reader_guid.entityId, // reader
                          self.my_guid.entityId, // writer
                          self.endianness); 
            // TODO: Here we are cloning the entire payload. We need to rewrite the transmit path to avoid copying.
          } else {
            no_longer_relevant.push(unsent_sn);
          }
        }
        None => {
          error!("handle ack_nack writer {:?} seq.number {:?} missing from instant map", 
                  self.my_guid, unsent_sn);
          no_longer_relevant.push(unsent_sn);
        }  
      } // match
      reader_proxy.unsent_changes.remove(&unsent_sn);
      found_data = true;
    }
    // Add GAP submessage, if some chache changes could not be found.
    if ! no_longer_relevant.is_empty() {
      partial_message = partial_message.gap_msg(BTreeSet::from_iter(no_longer_relevant), &self, reader_guid);
    }
    let data_gap_msg = partial_message
      .add_header_and_build(self.my_guid.guidPrefix);

    self.send_message_to_readers(DeliveryMode::Unicast, &data_gap_msg,
              &mut std::iter::once(&reader_proxy));

    if found_data { // prime repair timer again, if data was found
      // Try to send repair messages at 5x rate compared to usual deadline rate
      let delay_to_next_message = 
        self.qos_policies.deadline().map( |dl| dl.0 )
          .unwrap_or(Duration::from_millis(100)) / 5;
      self.timed_event_handler.as_mut().unwrap().set_timeout(
        &chronoDuration::from(delay_to_next_message),
        TimerMessageType::WriterSendRepairData{ to_reader: reader_proxy.remote_reader_guid },
      );        
    } else {
      reader_proxy.repair_mode = false; // resume normal data sending
    }     

    reader_proxy
  } // fn

  /// Removes permanently cacheChanges from DDSCache.
  /// CacheChanges can be safely removed only if they are acked by all readers. (Reliable)
  /// Depth is QoS policy History depth.
  /// Returns SequenceNumbers of removed CacheChanges
  /// This is called repeadedly by handle_cache_cleaning action.
  fn remove_all_acked_changes_but_keep_depth(&mut self, depth: usize)  {
    // All readers have acked up to this point (SequenceNumber)
    let acked_by_all_readers = self.readers.values()
          .map(|r| r.acked_up_to_before())
          .min()
          .unwrap_or(SequenceNumber::zero());
    // If all readers have acked all up to before 5, and depth is 5, we need
    // to keep samples 0..4, i.e. from acked_up_to_before - depth .
    let first_keeper = 
      max( acked_by_all_readers - SequenceNumber::from(depth) , 
            self.first_change_sequence_number );

    // We notify the DDSCache that it can release older samples
    // as far as this Writeris concenrned.
    if let Some(&keep_instant) = self.sequence_number_to_instant.get(&first_keeper) {
      self.dds_cache.write().unwrap()
        .from_topic_remove_before(&self.my_topic_name, keep_instant);
    } else {
      warn!("{:?} missing from instant map",first_keeper);
    }
    self.first_change_sequence_number = first_keeper;
    self.sequence_number_to_instant = 
      self.sequence_number_to_instant.split_off(&first_keeper);
  }

  fn increase_heartbeat_counter(&mut self) {
    self.heartbeat_message_counter = self.heartbeat_message_counter + 1;
  }

  fn send_message_to_readers(&self, preferred_mode: DeliveryMode, message: &Message, 
        readers: &mut dyn Iterator<Item = &RtpsReaderProxy>) {
    // TODO: This is a stupid transmit algorithm. We should compute a preferred
    // unicast and multicast locators for each reader only on every reader update, and
    // not find it dynamically on every message.
    let buffer = message.write_to_vec_with_ctx(self.endianness).unwrap();
    let mut already_sent_to = BTreeSet::new();

    macro_rules! send_unless_sent_and_mark {
      ($loc:expr) => {
        if already_sent_to.contains($loc) {
          trace!("Already sent to {:?}", $loc);
        } else {
          self.udp_sender.send_to_locator(&buffer, $loc);
          already_sent_to.insert($loc.clone());
        }
      }
    }

    for reader in readers {
      match ( preferred_mode, 
              reader.unicast_locator_list.iter().find(|l| Locator::isUDP(l) ), 
              reader.multicast_locator_list.iter().find(|l| Locator::isUDP(l) ) ) {
        (DeliveryMode::Multicast, _ , Some(mc_locator)) => {
          send_unless_sent_and_mark!(mc_locator)
        }
        (DeliveryMode::Unicast, Some(uc_locator) , _ ) => {
          send_unless_sent_and_mark!(uc_locator)
        }        
        (_delivery_mode, _ , Some(mc_locator)) => {
          send_unless_sent_and_mark!(mc_locator)
        }
        (_delivery_mode, Some(uc_locator), _ ) => {
          send_unless_sent_and_mark!(uc_locator)
        }
        (_delivery_mode, None, None ) => {
          error!("send_message_to_readers: No locators for {:?}",reader);
        }
      } // match
    }

  }
 
  // Send status to DataWriter or however is listening
  fn send_status(&self, status: DataWriterStatus) {
    self.status_sender.try_send(status)
      .unwrap_or_else( |e| match e {
        TrySendError::Full(_) => (), // This is normal in case there is no receiver
        TrySendError::Disconnected(_) => {
          debug!("send_status - status receiver is disconnected");
        }
        TrySendError::Io(e) => {
          warn!("send_status - io error {:?}",e);
        } 
      })

  }

  pub fn update_reader_proxy(&mut self, reader_proxy: RtpsReaderProxy, requested_qos:QosPolicies) {
    debug!("update_reader_proxy topic={:?}",self.my_topic_name);
    match  self.qos_policies.compliance_failure_wrt(&requested_qos) {
      // matched QoS
      None => {
        let change =
          self.matched_reader_update( reader_proxy.clone() );
        if change > 0 {
          self.matched_readers_count_total += change;
          self.send_status(DataWriterStatus::PublicationMatched { 
                total: CountWithChange::new(self.matched_readers_count_total , change ),
                current: CountWithChange::new(self.readers.len() as i32 , change)
              });
          // send out hearbeat, so that new reader can catch up
          match self.qos_policies.reliability {
            Some(Reliability::Reliable{..}) =>
              self.notify_new_data_to_all_readers(),
            _ => (),
          }
          info!("Matched new remote reader on topic={:?} reader= {:?}", 
                self.topic_name(), &reader_proxy);

        }
      }
      Some(bad_policy_id) => {
        // QoS not compliant :(
        debug!("update_reader_proxy - QoS mismatch {:?}", bad_policy_id);
        self.requested_incompatible_qos_count += 1;
        self.send_status(DataWriterStatus::OfferedIncompatibleQos { 
              count: CountWithChange::new(self.requested_incompatible_qos_count , 1 ),
              last_policy_id: bad_policy_id,
              policies: Vec::new(), // TODO: implement this
            });
      }
    } // match
  }

  // Update the given reader. Preserve data we are tracking.
  // return 0 if the reader already existed
  // return 1 if it was new
  fn matched_reader_update(&mut self, reader_proxy: RtpsReaderProxy) -> i32 {
    let (to_insert, count_change) =
      match self.readers.remove( &reader_proxy.remote_reader_guid ) {
        None => ( reader_proxy , 1 ) ,
        Some(existing_reader) => {
          ( RtpsReaderProxy {
              is_active: existing_reader.is_active,
              all_acked_before: existing_reader.all_acked_before,
              unsent_changes: existing_reader.unsent_changes,
              repair_mode: existing_reader.repair_mode,
              .. reader_proxy
            }
          , 0 )
        }

      };
    self.readers.insert(to_insert.remote_reader_guid, to_insert);
    count_change
  }

  // internal helper. Same as above, but duplicates are an error.
  fn matched_reader_add(&mut self, reader_proxy: RtpsReaderProxy) {
    let guid = reader_proxy.remote_reader_guid;
    if self.readers.insert(reader_proxy.remote_reader_guid, reader_proxy.clone()).is_some() {
      error!("Reader proxy with same GUID {:?} added already", guid);
    } else {
      info!("Added reader proxy. topic={:?} reader={:?}", self.topic_name(), reader_proxy );
    }
  }

  fn matched_reader_remove(&mut self, guid: GUID,) -> Option<RtpsReaderProxy> {
    let removed = self.readers.remove(&guid);
    if removed.is_some() {
      info!("Removed reader proxy. topic={:?} reader={:?}", self.topic_name(), removed );
    }
    removed
  }


  pub fn reader_lost(&mut self, guid: GUID)
  {
    if self.readers.contains_key(&guid) {
      info!("reader_lost topic={:?} reader={:?}", self.topic_name(), &guid );
      self.matched_reader_remove(guid);
      //self.matched_readers_count_total -= 1; // this never decreases
      self.send_status(DataWriterStatus::PublicationMatched { 
                total: CountWithChange::new(self.matched_readers_count_total , 0 ),
                current: CountWithChange::new(self.readers.len() as i32 , -1)
              });
    }
    // also remember to remove reader from ack_waiter
    self.update_ack_waiters(guid,None)
  }

  // Entire remote participant was lost.
  // Remove all remote writers belonging to it.
  pub fn participant_lost(&mut self, guid_prefix: GuidPrefix) {
    let lost_writers : Vec<GUID> = 
      self.readers.range( guid_prefix.range() )
        .map(|(g,_)| *g)
        .collect();
    for writer in lost_writers {
      self.reader_lost(writer)
    }
  }


  ///This operation finds the ReaderProxy with GUID_t a_reader_guid from the set
  /// get guid Prefix from RTPS message main header
  /// get reader guid from AckNack submessage readerEntityId
  fn lookup_readerproxy_mut(
    &mut self,
    guid_prefix: GuidPrefix,
    reader_entity_id: EntityId,
  ) -> Option<&mut RtpsReaderProxy> {
    // TODO: This lookup is done very frequently. It should be done by some
    // map instead of iterating through a Vec.
      let search_guid: GUID = GUID::new_with_prefix_and_id(guid_prefix, reader_entity_id);
    self.readers.get_mut(&search_guid)
  }

  pub fn sequence_number_to_instant(&self, seqnumber: SequenceNumber) -> Option<Timestamp> {
    self.sequence_number_to_instant.get(&seqnumber).copied()
  }

  pub fn find_cache_change(&self, instant: &Timestamp) -> Option<CacheChange> {
    match self.dds_cache.read() {
      Ok(dc) => {
        let cc = dc.from_topic_get_change(&self.my_topic_name, instant);
        cc.cloned()
      }
      Err(e) => panic!("DDSCache is poisoned {:?}", e),
    }
  }

  pub fn topic_name(&self) -> &String {
    &self.my_topic_name
  }

  // pub fn reset_offered_deadline_missed_status(&mut self) {
  //   self.offered_deadline_status.reset_change();
  // }
}

impl RTPSEntity for Writer {
  fn get_guid(&self) -> GUID {
    self.my_guid
  }
}

impl Endpoint for Writer {
  fn as_endpoint(&self) -> &crate::structure::endpoint::EndpointAttributes {
    &self.endpoint_attributes
  }
}

impl HasQoSPolicy for Writer {
  fn get_qos(&self) -> QosPolicies {
    self.qos_policies.clone()
  }
}

// -------------------------------------------------------------------------------------
// -------------------------------------------------------------------------------------
// -------------------------------------------------------------------------------------

#[cfg(test)]
mod tests {
  use crate::{
    dds::{
      participant::DomainParticipant, qos::QosPolicies, with_key::datawriter::DataWriter,
      topic::TopicKind,
    },
  };
  use std::thread;
  use crate::test::random_data::*;
  use crate::serialization::cdr_serializer::CDRSerializerAdapter;
  use byteorder::LittleEndian;
  use log::info;

  #[test]
  fn test_writer_recieves_datawriter_cache_change_notifications() {
    let domain_participant = DomainParticipant::new(0).expect("Failed to create participant");
    let qos = QosPolicies::qos_none();
    let _default_dw_qos = QosPolicies::qos_none();

    let publisher = domain_participant
      .create_publisher(&qos)
      .expect("Failed to create publisher");
    let topic = domain_participant
      .create_topic("Aasii", "Huh?", &qos, TopicKind::WithKey)
      .expect("Failed to create topic");
    let data_writer: DataWriter<RandomData, CDRSerializerAdapter<RandomData, LittleEndian>> =
      publisher
        .create_datawriter(topic, None)
        .expect("Failed to create datawriter");

    let data = RandomData {
      a: 4,
      b: "Fobar".to_string(),
    };

    let data2 = RandomData {
      a: 2,
      b: "Fobar".to_string(),
    };

    let data3 = RandomData {
      a: 3,
      b: "Fobar".to_string(),
    };

    let writeResult = data_writer.write(data, None).expect("Unable to write data");

    info!("writerResult:  {:?}", writeResult);
    let writeResult = data_writer
      .write(data2, None)
      .expect("Unable to write data");

    info!("writerResult:  {:?}", writeResult);
    let writeResult = data_writer
      .write(data3, None)
      .expect("Unable to write data");

    thread::sleep(std::time::Duration::from_millis(100));
    info!("writerResult:  {:?}", writeResult);
  }
}<|MERGE_RESOLUTION|>--- conflicted
+++ resolved
@@ -527,17 +527,8 @@
         }
         // Sanity Check
         if an.reader_sn_state.base() > last_seq + SequenceNumber::from(1) { // more sanity
-<<<<<<< HEAD
-          warn!("ACKNACK from {:?} acks up to before {:?}, missing set = {:?} but I have only up to {:?}. topic={:?} count={:?}",
-            reader_proxy.remote_reader_guid, an.reader_sn_state.base(), an.reader_sn_state,
-            last_seq,
-            my_topic,
-            an.count,
-          );
-=======
           warn!("ACKNACK from {:?} acks {:?}, but I have only up to {:?} count={:?}",
             reader_proxy.remote_reader_guid, an.reader_sn_state, last_seq, an.count);
->>>>>>> 9b496ba5
         }
         if let Some( max_req_sn ) = an.reader_sn_state.iter().next_back() { // sanity check
           if max_req_sn > last_seq {
