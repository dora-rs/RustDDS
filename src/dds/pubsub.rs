--- conflicted
+++ resolved
@@ -180,11 +180,7 @@
 
   // versions with callee-specified EntityId. These are for Discovery use only.
 
-<<<<<<< HEAD
-  pub(crate) fn create_datawriter_with_entityid_with_key<D, SA>(
-=======
-  pub(crate) fn create_datawriter_with_entity_id<D, SA>(
->>>>>>> 3b6671b7
+  pub(crate) fn create_datawriter_with_entity_id_with_key<D, SA>(
     &self,
     entity_id: EntityId,
     topic: &Topic,
@@ -200,25 +196,6 @@
       .create_datawriter(self, Some(entity_id), topic, qos)
   }
 
-<<<<<<< HEAD
-=======
-  pub(crate) fn create_datawriter_cdr_with_entity_id<D>(
-    &self,
-    entity_id: EntityId,
-    topic: &Topic,
-    qos: Option<QosPolicies>,
-  ) -> CreateResult<WithKeyDataWriter<D, CDRSerializerAdapter<D, LittleEndian>>>
-  where
-    D: Keyed + serde::Serialize,
-    <D as Keyed>::K: Key,
-    <D as Keyed>::K: Serialize,
-  {
-    self.create_datawriter_with_entity_id::<D, CDRSerializerAdapter<D, LittleEndian>>(
-      entity_id, topic, qos,
-    )
-  }
-
->>>>>>> 3b6671b7
   /// Creates DDS [DataWriter](struct.DataWriter.html) for Nokey Topic
   ///
   /// # Arguments
@@ -270,9 +247,8 @@
   }
 
   // Versions with callee-specified EntityId. These are for Discovery use only.
-<<<<<<< HEAD
-
-  pub(crate) fn create_datawriter_with_entityid_no_key<D, SA>(
+
+  pub(crate) fn create_datawriter_with_entity_id_no_key<D, SA>(
     &self,
     entity_id: EntityId,
     topic: &Topic,
@@ -285,38 +261,6 @@
       .inner_lock()
       .create_datawriter_no_key(self, Some(entity_id), topic, qos)
   }
-=======
-  // ... except that Discovery has no use for no_key versions.
-
-  // pub(crate) fn create_datawriter_no_key_with_entity_id<D, SA>(
-  //   &self,
-  //   entity_id: EntityId,
-  //   topic: &Topic,
-  //   qos: Option<QosPolicies>,
-  // ) -> CreateResult<NoKeyDataWriter<D, SA>>
-  // where
-  //   D: Serialize,
-  //   SA: no_key::SerializerAdapter<D>,
-  // {
-  //   self
-  //     .inner_lock()
-  //     .create_datawriter_no_key(self, Some(entity_id), topic, qos)
-  // }
-
-  // pub(crate) fn create_datawriter_no_key_cdr_with_entity_id<D>(
-  //   &self,
-  //   entity_id: EntityId,
-  //   topic: &Topic,
-  //   qos: Option<QosPolicies>,
-  // ) -> CreateResult<NoKeyDataWriter<D, CDRSerializerAdapter<D, LittleEndian>>>
-  // where
-  //   D: Serialize,
-  // {
-  //   self.create_datawriter_no_key_with_entity_id::<D, CDRSerializerAdapter<D,
-  // LittleEndian>>(     entity_id, topic, qos,
-  //   )
-  // }
->>>>>>> 3b6671b7
 
   // delete_datawriter should not be needed. The DataWriter object itself should
   // be deleted to accomplish this.
@@ -749,11 +693,7 @@
 
   // versions with callee-specified EntityId. These are for Discovery use only.
 
-<<<<<<< HEAD
-  pub(crate) fn create_datareader_with_entityid_with_key<D: 'static, SA>(
-=======
-  pub(crate) fn create_datareader_with_entity_id<D: 'static, SA>(
->>>>>>> 3b6671b7
+  pub(crate) fn create_datareader_with_entity_id_with_key<D: 'static, SA>(
     &self,
     topic: &Topic,
     entity_id: EntityId,
@@ -769,8 +709,7 @@
       .create_datareader(self, topic, Some(entity_id), qos)
   }
 
-<<<<<<< HEAD
-  // pub(crate) fn create_datareader_cdr_with_entityid<D: 'static>(
+  // pub(crate) fn create_datareader_cdr_with_entity_id<D: 'static>(
   //   &self,
   //   topic: &Topic,
   //   entity_id: EntityId,
@@ -781,23 +720,8 @@
   //   <D as Keyed>::K: Key,
   //   for<'de> <D as Keyed>::K: Deserialize<'de>,
   // {
-  //   self.create_datareader_with_entityid::<D, CDRDeserializerAdapter<D>>(topic,
-  // entity_id, qos) }
-=======
-  pub(crate) fn create_datareader_cdr_with_entity_id<D: 'static>(
-    &self,
-    topic: &Topic,
-    entity_id: EntityId,
-    qos: Option<QosPolicies>,
-  ) -> CreateResult<WithKeyDataReader<D, CDRDeserializerAdapter<D>>>
-  where
-    D: serde::de::DeserializeOwned + Keyed,
-    <D as Keyed>::K: Key,
-    for<'de> <D as Keyed>::K: Deserialize<'de>,
-  {
-    self.create_datareader_with_entity_id::<D, CDRDeserializerAdapter<D>>(topic, entity_id, qos)
-  }
->>>>>>> 3b6671b7
+  //   self.create_datareader_with_entity_id::<D,
+  // CDRDeserializerAdapter<D>>(topic, entity_id, qos) }
 
   /// Create DDS DataReader for non keyed Topics
   ///
@@ -863,8 +787,7 @@
     self.create_datareader_no_key::<D, CDRDeserializerAdapter<D>>(topic, qos)
   }
 
-<<<<<<< HEAD
-  pub(crate) fn create_datareader_with_entityid_no_key<D: 'static, SA>(
+  pub(crate) fn create_datareader_with_entity_id_no_key<D: 'static, SA>(
     &self,
     topic: &Topic,
     entity_id: EntityId,
@@ -877,39 +800,6 @@
       .inner
       .create_datareader_no_key(self, topic, Some(entity_id), qos)
   }
-=======
-  // Exists for symmetry, but not really needed,
-  // as the only user is Discovery.
-  // pub(crate) fn create_datareader_no_key_with_entity_id<D: 'static, SA>(
-  //   &self,
-  //   topic: &Topic,
-  //   entity_id: EntityId,
-  //   qos: Option<QosPolicies>,
-  // ) -> CreateResult<NoKeyDataReader<D, SA>>
-  // where
-  //   D: DeserializeOwned,
-  //   SA: no_key::DeserializerAdapter<D>,
-  // {
-  //   self
-  //     .inner
-  //     .create_datareader_no_key(self, topic, Some(entity_id), qos)
-  // }
-
-  // Exists for symmetry, but not really needed,
-  // as the only user is Discovery.
-  // pub(crate) fn create_datareader_no_key_cdr_with_entity_id<D: 'static>(
-  //   &self,
-  //   topic: &Topic,
-  //   entity_id: EntityId,
-  //   qos: Option<QosPolicies>,
-  // ) -> CreateResult<NoKeyDataReader<D, CDRDeserializerAdapter<D>>>
-  // where
-  //   D: DeserializeOwned,
-  // {
-  //   self
-  //     .create_datareader_no_key_with_entity_id::<D,
-  // CDRDeserializerAdapter<D>>(topic, entity_id, qos) }
->>>>>>> 3b6671b7
 
   // Retrieves a previously created DataReader belonging to the Subscriber.
   // TODO: Is this even possible. Would probably need to return reference and
