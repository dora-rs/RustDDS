use std::{
  cmp::max,
  collections::BTreeMap,
  io,
  marker::PhantomData,
  pin::Pin,
  sync::{Arc, Mutex, MutexGuard, RwLock},
  task::{Context, Poll, Waker},
};

use futures::stream::{FusedStream, Stream};
use serde::de::DeserializeOwned;
use mio_extras::channel as mio_channel;
#[allow(unused_imports)]
use log::{debug, error, info, trace, warn};
use mio_06::{self, Evented};
use mio_08;

use crate::{
  dds::{
    ddsdata::*,
    pubsub::Subscriber,
    qos::*,
    statusevents::*,
    topic::{Topic, TopicDescription},
    traits::{key::*, serde_adapters::with_key::*},
    values::result::*,
<<<<<<< HEAD
    with_key::datasample::DeserializedCacheChange,
=======
    with_key::datasample::Sample,
>>>>>>> c27dc40c
  },
  discovery::discovery::DiscoveryCommand,
  log_and_err_precondition_not_met,
  mio_source::PollEventSource,
  serialization::CDRDeserializerAdapter,
  structure::{
    cache_change::CacheChange,
    dds_cache::{DDSCache, TopicCache},
    entity::RTPSEntity,
    guid::{EntityId, GUID},
    sequence_number::SequenceNumber,
    time::Timestamp,
  },
};

// TODO: This is redundant, as is is the same as
// Option<Waker>. Replace.
#[derive(Clone, Debug)]
pub enum DataReaderWaker {
  FutureWaker(Waker),
  NoWaker,
}

impl DataReaderWaker {
  pub fn wake(&mut self) {
    use DataReaderWaker::*;
    match self {
      NoWaker => (),
      FutureWaker(fut_waker) => {
        fut_waker.wake_by_ref();
        *self = NoWaker;
      }
    }
  }
}

#[derive(Clone, Debug)]
pub(crate) enum ReaderCommand {
  #[allow(dead_code)] // TODO: Implement this (resetting) feature
  ResetRequestedDeadlineStatus,
}

// This is helper struct.
// All mutable state needed for reading should go here.
pub(crate) struct ReadState<K: Key> {
  latest_instant: Timestamp, /* This is used as a read pointer from dds_cache for BEST_EFFORT
                              * reading */
  last_read_sn: BTreeMap<GUID, SequenceNumber>, // collection of read pointers for RELIABLE reading
  /// hash_to_key_map is used for decoding received key hashes back to original
  /// key values. This is needed when we receive a dispose message via hash
  /// only.
  hash_to_key_map: BTreeMap<KeyHash, K>, // TODO: garbage collect this somehow
}

impl<K: Key> ReadState<K> {
  fn new() -> Self {
    ReadState {
      latest_instant: Timestamp::ZERO,
      last_read_sn: BTreeMap::new(),
      hash_to_key_map: BTreeMap::<KeyHash, K>::new(),
    }
  }

  // This is a helper function so that borrow checker understands
  // that we are splitting one mutable borrow into two _disjoint_ mutable
  // borrows.
  fn get_sn_map_and_hash_map(
    &mut self,
  ) -> (
    &mut BTreeMap<GUID, SequenceNumber>,
    &mut BTreeMap<KeyHash, K>,
  ) {
    let ReadState {
      last_read_sn,
      hash_to_key_map,
      ..
    } = self;
    (last_read_sn, hash_to_key_map)
  }
}

/// SimpleDataReaders can only do "take" semantics and does not have
/// any deduplication or other DataSampleCache functionality.
pub struct SimpleDataReader<
  D: Keyed + DeserializeOwned,
  DA: DeserializerAdapter<D> = CDRDeserializerAdapter<D>,
> where
  <D as Keyed>::K: Key,
{
  #[allow(dead_code)] // TODO: This is currently unused, because we do not implement
  // any subscriber-wide QoS policies, such as ordered or coherent access.
  // Remove this attribute when/if such things are implemented.
  my_subscriber: Subscriber,

  my_topic: Topic,
  qos_policy: QosPolicies,
  my_guid: GUID,
  pub(crate) notification_receiver: mio_channel::Receiver<()>,

  // SimpleDataReader stores a pointer to a mutex on the topic cache
  topic_cache: Arc<Mutex<TopicCache>>,

  read_state: Mutex<ReadState<<D as Keyed>::K>>,

  deserializer_type: PhantomData<DA>, // This is to provide use for DA

  discovery_command: mio_channel::SyncSender<DiscoveryCommand>,
  status_receiver: StatusReceiver<DataReaderStatus>,

  #[allow(dead_code)] // TODO: This is currently unused, because we do not implement
  // resetting deadline missed status. Remove attribute when it is supported.
  reader_command: mio_channel::SyncSender<ReaderCommand>,
  data_reader_waker: Arc<Mutex<DataReaderWaker>>,

  event_source: PollEventSource,
}

impl<D, DA> Drop for SimpleDataReader<D, DA>
where
  D: Keyed + DeserializeOwned,
  <D as Keyed>::K: Key,
  DA: DeserializerAdapter<D>,
{
  fn drop(&mut self) {
    // Tell dp_event_loop
    self.my_subscriber.remove_reader(self.my_guid);

    // Tell discovery
    match self
      .discovery_command
      .send(DiscoveryCommand::RemoveLocalReader { guid: self.my_guid })
    {
      Ok(_) => {}
      Err(mio_channel::SendError::Disconnected(_)) => {
        debug!("Failed to send DiscoveryCommand::RemoveLocalReader . Maybe shutting down?");
      }
      Err(e) => error!(
        "Failed to send DiscoveryCommand::RemoveLocalReader. {:?}",
        e
      ),
    }
  }
}

impl<D: 'static, DA> SimpleDataReader<D, DA>
where
  D: DeserializeOwned + Keyed,
  <D as Keyed>::K: Key,
  DA: DeserializerAdapter<D>,
{
  #[allow(clippy::too_many_arguments)]
  pub(crate) fn new(
    subscriber: Subscriber,
    my_id: EntityId,
    topic: Topic,
    qos_policy: QosPolicies,
    // Each notification sent to this channel must be try_recv'd
    notification_receiver: mio_channel::Receiver<()>,
    dds_cache: &Arc<RwLock<DDSCache>>,
    discovery_command: mio_channel::SyncSender<DiscoveryCommand>,
    status_channel_rec: StatusChannelReceiver<DataReaderStatus>,
    reader_command: mio_channel::SyncSender<ReaderCommand>,
    data_reader_waker: Arc<Mutex<DataReaderWaker>>,
    event_source: PollEventSource,
  ) -> Result<Self> {
    let dp = match subscriber.participant() {
      Some(dp) => dp,
      None => {
        return log_and_err_precondition_not_met!(
          "Cannot create new DataReader, DomainParticipant doesn't exist."
        )
      }
    };

    let my_guid = GUID::new_with_prefix_and_id(dp.guid_prefix(), my_id);

    // Get the topic cache from DDS cache
    let topic_cache = dds_cache
      .read()
      .unwrap_or_else(|e| {
        // TODO: Should we panic here? Are we allowed to continue with poisoned
        // DDSCache?
        panic!(
          "The DDSCache of domain participant is poisoned. Error: {}",
          e
        )
      })
      .get_existing_topic_cache(&topic.name());

    Ok(Self {
      my_subscriber: subscriber,
      qos_policy,
      my_guid,
      notification_receiver,
      topic_cache,
      read_state: Mutex::new(ReadState::new()),
      my_topic: topic,
      deserializer_type: PhantomData,
      discovery_command,
      status_receiver: StatusReceiver::new(status_channel_rec),
      reader_command,
      data_reader_waker,
      event_source,
    })
  }
  pub fn set_waker(&self, w: DataReaderWaker) {
    *self.data_reader_waker.lock().unwrap() = w;
  }

  pub(crate) fn drain_read_notifications(&self) {
    while self.notification_receiver.try_recv().is_ok() {}
    self.event_source.drain();
  }

  fn try_take_undecoded<'a>(
    is_reliable: bool,
    topic_cache: &'a TopicCache,
    latest_instant: Timestamp,
    last_read_sn: &'a BTreeMap<GUID, SequenceNumber>,
  ) -> Box<dyn Iterator<Item = (Timestamp, &'a CacheChange)> + 'a> {
    if is_reliable {
      topic_cache.get_changes_in_range_reliable(last_read_sn)
    } else {
      topic_cache.get_changes_in_range_best_effort(latest_instant, Timestamp::now())
    }
  }

  fn update_hash_to_key_map(
    hash_to_key_map: &mut BTreeMap<KeyHash, D::K>,
    deserialized: &Sample<D, D::K>,
  ) {
    let instance_key = match deserialized {
      Sample::Value(d) => d.key(),
      Sample::Dispose(k) => k.clone(),
    };
    hash_to_key_map.insert(instance_key.hash_key(), instance_key);
  }

  fn deserialize(
    timestamp: Timestamp,
    cc: &CacheChange,
    hash_to_key_map: &mut BTreeMap<KeyHash, D::K>,
  ) -> std::result::Result<DeserializedCacheChange<D>, String> {
    match cc.data_value {
      DDSData::Data {
        ref serialized_payload,
      } => {
        // what is our data serialization format (representation identifier) ?
        if let Some(recognized_rep_id) = DA::supported_encodings()
          .iter()
          .find(|r| **r == serialized_payload.representation_identifier)
        {
          match DA::from_bytes(&serialized_payload.value, *recognized_rep_id) {
            // Data update, decoded ok
            Ok(payload) => {
              let p = Sample::Value(payload);
              Self::update_hash_to_key_map(hash_to_key_map, &p);
              Ok(DeserializedCacheChange::new(timestamp, cc, p))
            }
            Err(e) => Err(format!("Failed to deserialize sample bytes: {e}, ")),
          }
        } else {
          Err(format!(
            "Unknown representation id {:?}.",
            serialized_payload.representation_identifier
          ))
        }
      }

      DDSData::DisposeByKey {
        key: ref serialized_key,
        ..
      } => {
        match DA::key_from_bytes(
          &serialized_key.value,
          serialized_key.representation_identifier,
        ) {
          Ok(key) => {
            let k = Sample::Dispose(key);
            Self::update_hash_to_key_map(hash_to_key_map, &k);
            Ok(DeserializedCacheChange::new(timestamp, cc, k))
          }
          Err(e) => Err(format!("Failed to deserialize key {}", e)),
        }
      }

      DDSData::DisposeByKeyHash { key_hash, .. } => {
        // The cache should know hash -> key mapping even if the sample
        // has been disposed or .take()n
        if let Some(key) = hash_to_key_map.get(&key_hash) {
          Ok(DeserializedCacheChange::new(
            timestamp,
            cc,
            Sample::Dispose(key.clone()),
          ))
        } else {
          Err(format!(
            "Tried to dispose with unknown key hash: {:x?}",
            key_hash
          ))
        }
      }
    } // match
  }

  pub fn try_take_one(&self) -> Result<Option<DeserializedCacheChange<D>>> {
    let is_reliable = matches!(
      self.qos_policy.reliability(),
      Some(policy::Reliability::Reliable { .. })
    );

    let topic_cache = self.acquire_the_topic_cache_guard();

    let mut read_state_ref = self.read_state.lock().unwrap();
    let latest_instant = read_state_ref.latest_instant;
    let (last_read_sn, hash_to_key_map) = read_state_ref.get_sn_map_and_hash_map();
    let (timestamp, cc) = match Self::try_take_undecoded(
      is_reliable,
      &topic_cache,
      latest_instant,
      last_read_sn,
    )
    .next()
    {
      None => return Ok(None),
      Some((ts, cc)) => (ts, cc),
    };

    match Self::deserialize(timestamp, cc, hash_to_key_map) {
      Ok(dcc) => {
        read_state_ref.latest_instant = max(read_state_ref.latest_instant, timestamp);
        read_state_ref
          .last_read_sn
          .insert(dcc.writer_guid, dcc.sequence_number);
        Ok(Some(dcc))
      }
      Err(string) => Error::serialization_error(format!(
        "{} Topic = {}, Type = {:?}",
        string,
        self.my_topic.name(),
        self.my_topic.get_type()
      )),
    }
  }

  pub fn qos(&self) -> &QosPolicies {
    &self.qos_policy
  }

  pub fn guid(&self) -> GUID {
    self.my_guid
  }

  pub fn as_async_stream(&self) -> SimpleDataReaderStream<D,DA> {
    SimpleDataReaderStream {
      simple_datareader: self,
    }
  }

  pub fn as_simple_data_reader_event_stream(&self) -> SimpleDataReaderEventStream<D, DA> {
    SimpleDataReaderEventStream {
      simple_datareader: self,
    }
  }

  fn acquire_the_topic_cache_guard(&self) -> MutexGuard<TopicCache> {
    self.topic_cache.lock().unwrap_or_else(|e| {
      panic!(
        "The topic cache of topic {} is poisoned. Error: {}",
        &self.my_topic.name(),
        e
      )
    })
  }
}

// This is  not part of DDS spec. We implement mio Eventd so that the
// application can asynchronously poll DataReader(s).
impl<D, DA> Evented for SimpleDataReader<D, DA>
where
  D: Keyed + DeserializeOwned,
  <D as Keyed>::K: Key,
  DA: DeserializerAdapter<D>,
{
  // We just delegate all the operations to notification_receiver, since it
  // already implements Evented
  fn register(
    &self,
    poll: &mio_06::Poll,
    token: mio_06::Token,
    interest: mio_06::Ready,
    opts: mio_06::PollOpt,
  ) -> io::Result<()> {
    self
      .notification_receiver
      .register(poll, token, interest, opts)
  }

  fn reregister(
    &self,
    poll: &mio_06::Poll,
    token: mio_06::Token,
    interest: mio_06::Ready,
    opts: mio_06::PollOpt,
  ) -> io::Result<()> {
    self
      .notification_receiver
      .reregister(poll, token, interest, opts)
  }

  fn deregister(&self, poll: &mio_06::Poll) -> io::Result<()> {
    self.notification_receiver.deregister(poll)
  }
}

impl<D, DA> mio_08::event::Source for SimpleDataReader<D, DA>
where
  D: Keyed + DeserializeOwned,
  <D as Keyed>::K: Key,
  DA: DeserializerAdapter<D>,
{
  fn register(
    &mut self,
    registry: &mio_08::Registry,
    token: mio_08::Token,
    interests: mio_08::Interest,
  ) -> io::Result<()> {
    self.event_source.register(registry, token, interests)
  }

  fn reregister(
    &mut self,
    registry: &mio_08::Registry,
    token: mio_08::Token,
    interests: mio_08::Interest,
  ) -> io::Result<()> {
    self.event_source.reregister(registry, token, interests)
  }

  fn deregister(&mut self, registry: &mio_08::Registry) -> io::Result<()> {
    self.event_source.deregister(registry)
  }
}

impl<D, DA> StatusEvented<DataReaderStatus> for SimpleDataReader<D, DA>
where
  D: Keyed + DeserializeOwned,
  <D as Keyed>::K: Key,
  DA: DeserializerAdapter<D>,
{
  fn as_status_evented(&mut self) -> &dyn Evented {
    self.status_receiver.as_status_evented()
  }

  fn as_status_source(&mut self) -> &mut dyn mio_08::event::Source {
    self.status_receiver.as_status_source()
  }

  fn try_recv_status(&self) -> Option<DataReaderStatus> {
    self.status_receiver.try_recv_status()
  }
}

impl<D, DA> RTPSEntity for SimpleDataReader<D, DA>
where
  D: Keyed + DeserializeOwned,
  <D as Keyed>::K: Key,
  DA: DeserializerAdapter<D>,
{
  fn guid(&self) -> GUID {
    self.my_guid
  }
}

// ----------------------------------------------
// ----------------------------------------------

// Async interface to the SimpleDataReader

pub struct SimpleDataReaderStream<
  'a,
  D: Keyed + DeserializeOwned + 'static,
  DA: DeserializerAdapter<D> + 'static = CDRDeserializerAdapter<D>,
> where
  <D as Keyed>::K: Key,
{
  simple_datareader: &'a SimpleDataReader<D, DA>,
}

// ----------------------------------------------
// ----------------------------------------------

// https://users.rust-lang.org/t/take-in-impl-future-cannot-borrow-data-in-a-dereference-of-pin/52042
impl<'a, D, DA> Unpin for SimpleDataReaderStream<'a, D, DA>
where
  D: Keyed + DeserializeOwned + 'static,
  <D as Keyed>::K: Key,
  DA: DeserializerAdapter<D>,
{
}

impl<'a, D, DA> Stream for SimpleDataReaderStream<'a, D, DA>
where
  D: Keyed + DeserializeOwned + 'static,
  <D as Keyed>::K: Key,
  DA: DeserializerAdapter<D>,
{
  type Item = Result<DeserializedCacheChange<D>>;

  // The full return type is now
  // Poll<Option<Result<DeserializedCacheChange<D>>>
  // Poll -> Ready or Pending
  // Option -> Some = stream produces a value, None = stream has ended (does not
  // occur) Result -> Ok = No DDS error, Err = DDS processing error
  // (inner Option -> Some = there is new value/key, None = no new data yet)

  fn poll_next(self: Pin<&mut Self>, cx: &mut Context<'_>) -> Poll<Option<Self::Item>> {
    debug!("poll_next");
    match self.simple_datareader.try_take_one() {
      Err(e) =>
      // DDS fails
      {
        Poll::Ready(Some(Err(e)))
      }

      // ok, got something
      Ok(Some(d)) => Poll::Ready(Some(Ok(d))),

      // No new data (yet)
      Ok(None) => {
        // Did not get any data.
        // --> Store waker.
        // 1. synchronously store waker to background thread (must rendezvous)
        // 2. try take_bare again, in case something arrived just now
        // 3. if nothing still, return pending.
        self
          .simple_datareader
          .set_waker(DataReaderWaker::FutureWaker(cx.waker().clone()));
        match self.simple_datareader.try_take_one() {
          Err(e) => Poll::Ready(Some(Err(e))),
          Ok(Some(d)) => Poll::Ready(Some(Ok(d))),
          Ok(None) => Poll::Pending,
        }
      }
    } // match
  } // fn
} // impl

impl<'a, D, DA> FusedStream for SimpleDataReaderStream<'a, D, DA>
where
  D: Keyed + DeserializeOwned + 'static,
  <D as Keyed>::K: Key,
  DA: DeserializerAdapter<D>,
{
  fn is_terminated(&self) -> bool {
    false // Never terminate. This means it is always valid to call poll_next().
  }
}

// ----------------------------------------------
// ----------------------------------------------

pub struct SimpleDataReaderEventStream<
  'a,
  D: Keyed + DeserializeOwned + 'static,
  DA: DeserializerAdapter<D> + 'static = CDRDeserializerAdapter<D>,
> where
  <D as Keyed>::K: Key,
{
  simple_datareader: &'a SimpleDataReader<D, DA>,
}

impl<'a, D, DA> Stream for SimpleDataReaderEventStream<'a, D, DA>
where
  D: Keyed + DeserializeOwned + 'static,
  <D as Keyed>::K: Key,
  DA: DeserializerAdapter<D>,
{
  type Item = std::result::Result<DataReaderStatus, std::sync::mpsc::RecvError>;

  fn poll_next(self: Pin<&mut Self>, cx: &mut Context<'_>) -> Poll<Option<Self::Item>> {
    Pin::new(&mut self.simple_datareader.status_receiver.as_async_stream()).poll_next(cx)
  } // fn
} // impl<|MERGE_RESOLUTION|>--- conflicted
+++ resolved
@@ -25,11 +25,8 @@
     topic::{Topic, TopicDescription},
     traits::{key::*, serde_adapters::with_key::*},
     values::result::*,
-<<<<<<< HEAD
+    with_key::datasample::Sample,
     with_key::datasample::DeserializedCacheChange,
-=======
-    with_key::datasample::Sample,
->>>>>>> c27dc40c
   },
   discovery::discovery::DiscoveryCommand,
   log_and_err_precondition_not_met,
