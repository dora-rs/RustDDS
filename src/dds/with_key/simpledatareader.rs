use std::{
  cmp::max,
  collections::BTreeMap,
  io,
  marker::PhantomData,
  pin::Pin,
  sync::{Arc, Mutex, MutexGuard},
  task::{Context, Poll, Waker},
};

use futures::stream::{FusedStream, Stream};
use serde::de::DeserializeOwned;
use mio_extras::channel as mio_channel;
#[allow(unused_imports)]
use log::{debug, error, info, trace, warn};

use crate::{
  dds::{
    adapters::{
      no_key::{Decode, DefaultDecoder},
      with_key::*,
    },
    ddsdata::*,
    key::*,
    pubsub::Subscriber,
    qos::*,
    result::*,
    statusevents::*,
    topic::{Topic, TopicDescription},
    with_key::datasample::{DeserializedCacheChange, Sample},
  },
  discovery::discovery::DiscoveryCommand,
  mio_source::PollEventSource,
  serialization::CDRDeserializerAdapter,
  structure::{
    cache_change::CacheChange,
    dds_cache::TopicCache,
    entity::RTPSEntity,
    guid::{EntityId, GUID},
    sequence_number::SequenceNumber,
    time::Timestamp,
  },
};

#[derive(Clone, Debug)]
pub(crate) enum ReaderCommand {
  #[allow(dead_code)] // TODO: Implement this (resetting) feature
  ResetRequestedDeadlineStatus,
}

// This is helper struct.
// All mutable state needed for reading should go here.
pub(crate) struct ReadState<K: Key> {
  latest_instant: Timestamp, /* This is used as a read pointer from dds_cache for BEST_EFFORT
                              * reading */
  last_read_sn: BTreeMap<GUID, SequenceNumber>, // collection of read pointers for RELIABLE reading
  /// hash_to_key_map is used for decoding received key hashes back to original
  /// key values. This is needed when we receive a dispose message via hash
  /// only.
  hash_to_key_map: BTreeMap<KeyHash, K>, // TODO: garbage collect this somehow
}

impl<K: Key> ReadState<K> {
  fn new() -> Self {
    ReadState {
      latest_instant: Timestamp::ZERO,
      last_read_sn: BTreeMap::new(),
      hash_to_key_map: BTreeMap::<KeyHash, K>::new(),
    }
  }

  // This is a helper function so that borrow checker understands
  // that we are splitting one mutable borrow into two _disjoint_ mutable
  // borrows.
  fn get_sn_map_and_hash_map(
    &mut self,
  ) -> (
    &mut BTreeMap<GUID, SequenceNumber>,
    &mut BTreeMap<KeyHash, K>,
  ) {
    let ReadState {
      last_read_sn,
      hash_to_key_map,
      ..
    } = self;
    (last_read_sn, hash_to_key_map)
  }
}

/// SimpleDataReaders can only do "take" semantics and does not have
/// any deduplication or other DataSampleCache functionality.
pub struct SimpleDataReader<D: Keyed, DA: DeserializerAdapter<D> = CDRDeserializerAdapter<D>> {
  my_subscriber: Subscriber,

  my_topic: Topic,
  qos_policy: QosPolicies,
  my_guid: GUID,

  // mio_channel::Receiver is not thread-safe, so Mutex protects it.
  pub(crate) notification_receiver: Mutex<mio_channel::Receiver<()>>,

  // SimpleDataReader stores a pointer to a mutex on the topic cache
  topic_cache: Arc<Mutex<TopicCache>>,

  read_state: Mutex<ReadState<<D as Keyed>::K>>,

  deserializer_type: PhantomData<DA>, // This is to provide use for DA

  discovery_command: mio_channel::SyncSender<DiscoveryCommand>,
  status_receiver: StatusChannelReceiver<DataReaderStatus>,

  #[allow(dead_code)] // TODO: This is currently unused, because we do not implement
  // resetting deadline missed status. Remove attribute when it is supported.
  reader_command: mio_channel::SyncSender<ReaderCommand>,
  data_reader_waker: Arc<Mutex<Option<Waker>>>,

  event_source: PollEventSource,
}

impl<D, DA> Drop for SimpleDataReader<D, DA>
where
  D: Keyed,
  DA: DeserializerAdapter<D>,
{
  fn drop(&mut self) {
    // Tell dp_event_loop
    self.my_subscriber.remove_reader(self.my_guid);

    // Tell discovery
    match self
      .discovery_command
      .send(DiscoveryCommand::RemoveLocalReader { guid: self.my_guid })
    {
      Ok(_) => {}
      Err(mio_channel::SendError::Disconnected(_)) => {
        debug!("Failed to send DiscoveryCommand::RemoveLocalReader . Maybe shutting down?");
      }
      Err(e) => error!(
        "Failed to send DiscoveryCommand::RemoveLocalReader. {:?}",
        e
      ),
    }
  }
}

impl<D: 'static, DA> SimpleDataReader<D, DA>
where
  D: Keyed,
  DA: DeserializerAdapter<D>,
{
  #[allow(clippy::too_many_arguments)]
  pub(crate) fn new(
    subscriber: Subscriber,
    my_id: EntityId,
    topic: Topic,
    qos_policy: QosPolicies,
    // Each notification sent to this channel must be try_recv'd
    notification_receiver: mio_channel::Receiver<()>,
    topic_cache: Arc<Mutex<TopicCache>>,
    discovery_command: mio_channel::SyncSender<DiscoveryCommand>,
    status_receiver: StatusChannelReceiver<DataReaderStatus>,
    reader_command: mio_channel::SyncSender<ReaderCommand>,
    data_reader_waker: Arc<Mutex<Option<Waker>>>,
    event_source: PollEventSource,
  ) -> CreateResult<Self> {
    let dp = match subscriber.participant() {
      Some(dp) => dp,
      None => {
        return Err(CreateError::ResourceDropped {
          reason: "Cannot create new DataReader, DomainParticipant doesn't exist.".to_string(),
        })
      }
    };

    let my_guid = GUID::new_with_prefix_and_id(dp.guid_prefix(), my_id);

    // Verify that the topic cache corresponds to the topic of the Reader
    let topic_cache_name = topic_cache.lock().unwrap().topic_name();
    if topic.name() != topic_cache_name {
      return Err(CreateError::Internal {
        reason: format!(
          "Topic name = {} and topic cache name = {} not equal when creating a SimpleDataReader",
          topic.name(),
          topic_cache_name
        ),
      });
    }

    Ok(Self {
      my_subscriber: subscriber,
      qos_policy,
      my_guid,
      notification_receiver: Mutex::new(notification_receiver),
      topic_cache,
      read_state: Mutex::new(ReadState::new()),
      my_topic: topic,
      deserializer_type: PhantomData,
      discovery_command,
      status_receiver,
      reader_command,
      data_reader_waker,
      event_source,
    })
  }
  pub(crate) fn set_waker(&self, w: Option<Waker>) {
    *self.data_reader_waker.lock().unwrap() = w;
  }

  pub(crate) fn drain_read_notifications(&self) {
    let rec = self.notification_receiver.lock().unwrap();
    while rec.try_recv().is_ok() {}
    self.event_source.drain();
  }

  fn try_take_undecoded<'a>(
    is_reliable: bool,
    topic_cache: &'a TopicCache,
    latest_instant: Timestamp,
    last_read_sn: &'a BTreeMap<GUID, SequenceNumber>,
  ) -> Box<dyn Iterator<Item = (Timestamp, &'a CacheChange)> + 'a> {
    if is_reliable {
      topic_cache.get_changes_in_range_reliable(last_read_sn)
    } else {
      topic_cache.get_changes_in_range_best_effort(latest_instant, Timestamp::now())
    }
  }

  fn update_hash_to_key_map(
    hash_to_key_map: &mut BTreeMap<KeyHash, D::K>,
    deserialized: &Sample<D, D::K>,
  ) {
    let instance_key = match deserialized {
      Sample::Value(d) => d.key(),
      Sample::Dispose(k) => k.clone(),
    };
    hash_to_key_map.insert(instance_key.hash_key(false), instance_key);
  }

<<<<<<< HEAD
  fn deserialize_with<S>(
=======
  fn deserialize(
    &self,
>>>>>>> 3557e689
    timestamp: Timestamp,
    cc: &CacheChange,
    hash_to_key_map: &mut BTreeMap<KeyHash, D::K>,
    decoder: S,
  ) -> ReadResult<DeserializedCacheChange<D>>
  where
    S: Decode<DA::Deserialized>,
  {
    match cc.data_value {
      DDSData::Data {
        ref serialized_payload,
      } => {
        // what is our data serialization format (representation identifier) ?
        if let Some(recognized_rep_id) = DA::supported_encodings()
          .iter()
          .find(|r| **r == serialized_payload.representation_identifier)
        {
          match DA::from_bytes_with(&serialized_payload.value, *recognized_rep_id, decoder) {
            // Data update, decoded ok
            Ok(payload) => {
              let p = Sample::Value(payload);
              Self::update_hash_to_key_map(hash_to_key_map, &p);
              Ok(DeserializedCacheChange::new(timestamp, cc, p))
            }
            Err(e) => Err(ReadError::Deserialization {
              reason: format!(
                "Failed to deserialize sample bytes: {}, , Topic = {}, Type = {:?}",
                e,
                self.my_topic.name(),
                self.my_topic.get_type()
              ),
            }),
          }
        } else {
          info!(
            "Unknown representation id: {:?} , Topic = {}, Type = {:?} data = {:02x?}",
            serialized_payload.representation_identifier,
            self.my_topic.name(),
            self.my_topic.get_type(),
            serialized_payload.value,
          );
          Err(ReadError::Deserialization {
            reason: format!(
              "Unknown representation id {:?} , Topic = {}, Type = {:?}",
              serialized_payload.representation_identifier,
              self.my_topic.name(),
              self.my_topic.get_type()
            ),
          })
        }
      }

      DDSData::DisposeByKey {
        key: ref serialized_key,
        ..
      } => {
        match DA::key_from_bytes(
          &serialized_key.value,
          serialized_key.representation_identifier,
        ) {
          Ok(key) => {
            let k = Sample::Dispose(key);
            Self::update_hash_to_key_map(hash_to_key_map, &k);
            Ok(DeserializedCacheChange::new(timestamp, cc, k))
          }
          Err(e) => Err(ReadError::Deserialization {
            reason: format!(
              "Failed to deserialize key {}, Topic = {}, Type = {:?}",
              e,
              self.my_topic.name(),
              self.my_topic.get_type()
            ),
          }),
        }
      }

      DDSData::DisposeByKeyHash { key_hash, .. } => {
        // The cache should know hash -> key mapping even if the sample
        // has been disposed or .take()n
        if let Some(key) = hash_to_key_map.get(&key_hash) {
          Ok(DeserializedCacheChange::new(
            timestamp,
            cc,
            Sample::Dispose(key.clone()),
          ))
        } else {
          Err(ReadError::UnknownKey {
            details: format!(
              "Received dispose with unknown key hash: {:x?}, Topic = {}, Type = {:?}",
              key_hash,
              self.my_topic.name(),
              self.my_topic.get_type()
            ),
          })
        }
      }
    } // match
  }

  /// Note: Always remember to call .drain_read_notifications() just before
  /// calling this one. Otherwise, new notifications may not appear.
  pub fn try_take_one(&self) -> ReadResult<Option<DeserializedCacheChange<D>>>
  where
    DA: DeserializerAdapter<D> + DefaultDecoder<D>,
  {
    Self::try_take_one_with(self, DA::DECODER)
  }

  /// Note: Always remember to call .drain_read_notifications() just before
  /// calling this one. Otherwise, new notifications may not appear.
  pub fn try_take_one_with<S>(&self, decoder: S) -> ReadResult<Option<DeserializedCacheChange<D>>>
  where
    S: Decode<DA::Deserialized>,
  {
    let is_reliable = matches!(
      self.qos_policy.reliability(),
      Some(policy::Reliability::Reliable { .. })
    );

    let topic_cache = self.acquire_the_topic_cache_guard();

    let mut read_state_ref = self.read_state.lock().unwrap();
    let latest_instant = read_state_ref.latest_instant;
    let (last_read_sn, hash_to_key_map) = read_state_ref.get_sn_map_and_hash_map();

<<<<<<< HEAD
    match Self::deserialize_with(timestamp, cc, hash_to_key_map, decoder) {
      Ok(dcc) => {
        read_state_ref.latest_instant = max(read_state_ref.latest_instant, timestamp);
=======
    // loop in case we get a sample that should be ignored, so we try next.
    loop {
      let (timestamp, cc) =
        match Self::try_take_undecoded(is_reliable, &topic_cache, latest_instant, last_read_sn)
          .next()
        {
          None => return Ok(None), // no more data available right now
          Some((ts, cc)) => (ts, cc),
        };

      let result = self.deserialize(timestamp, cc, hash_to_key_map);

      if let Err(ReadError::UnknownKey { .. }) = result {
        // ignore unknown key hash, continue looping
      } else {
        // return with this result
        // make copies of guid and SN to calm down borrow checker.
        let writer_guid = cc.writer_guid;
        let sequence_number = cc.sequence_number;
        // Advance read pointer, error or not, because otherwise
        // the SimpleDatareader is stuck.
        read_state_ref.latest_instant = max(latest_instant, timestamp);
>>>>>>> 3557e689
        read_state_ref
          .last_read_sn
          .insert(writer_guid, sequence_number);

        // // Debug sanity check:
        // use crate::Duration;
        // if Timestamp::now().duration_since(timestamp) > Duration::from_secs(1) {
        //   error!("Sample delayed by {:?} , Topic = {} {:?}",
        //     Timestamp::now().duration_since(timestamp), self.topic().name(),
        //     sequence_number,
        //      );
        // }

        return result.map(Some);
      }
    }
  }

  pub fn qos(&self) -> &QosPolicies {
    &self.qos_policy
  }

  pub fn guid(&self) -> GUID {
    self.my_guid
  }

  pub fn topic(&self) -> &Topic {
    &self.my_topic
  }

  pub fn as_async_stream<S>(&self) -> SimpleDataReaderStream<D, S, DA>
  where
    DA: DefaultDecoder<D, Decoder = S>,
    DA::Decoder: Clone,
    S: Decode<DA::Deserialized>,
  {
    Self::as_async_stream_with(self, DA::DECODER)
  }

  pub fn as_async_stream_with<S>(&self, decoder: S) -> SimpleDataReaderStream<D, S, DA>
  where
    S: Decode<DA::Deserialized> + Clone,
  {
    SimpleDataReaderStream {
      simple_datareader: self,
      decoder,
    }
  }

  fn acquire_the_topic_cache_guard(&self) -> MutexGuard<TopicCache> {
    self.topic_cache.lock().unwrap_or_else(|e| {
      panic!(
        "The topic cache of topic {} is poisoned. Error: {}",
        &self.my_topic.name(),
        e
      )
    })
  }
}

// This is  not part of DDS spec. We implement mio mio_06::Evented so that the
// application can asynchronously poll DataReader(s).
impl<D, DA> mio_06::Evented for SimpleDataReader<D, DA>
where
  D: Keyed,
  DA: DeserializerAdapter<D>,
{
  // We just delegate all the operations to notification_receiver, since it
  // already implements mio_06::Evented
  fn register(
    &self,
    poll: &mio_06::Poll,
    token: mio_06::Token,
    interest: mio_06::Ready,
    opts: mio_06::PollOpt,
  ) -> io::Result<()> {
    self
      .notification_receiver
      .lock()
      .unwrap()
      .register(poll, token, interest, opts)
  }

  fn reregister(
    &self,
    poll: &mio_06::Poll,
    token: mio_06::Token,
    interest: mio_06::Ready,
    opts: mio_06::PollOpt,
  ) -> io::Result<()> {
    self
      .notification_receiver
      .lock()
      .unwrap()
      .reregister(poll, token, interest, opts)
  }

  fn deregister(&self, poll: &mio_06::Poll) -> io::Result<()> {
    self.notification_receiver.lock().unwrap().deregister(poll)
  }
}

impl<D, DA> mio_08::event::Source for SimpleDataReader<D, DA>
where
  D: Keyed,
  DA: DeserializerAdapter<D>,
{
  fn register(
    &mut self,
    registry: &mio_08::Registry,
    token: mio_08::Token,
    interests: mio_08::Interest,
  ) -> io::Result<()> {
    self.event_source.register(registry, token, interests)
  }

  fn reregister(
    &mut self,
    registry: &mio_08::Registry,
    token: mio_08::Token,
    interests: mio_08::Interest,
  ) -> io::Result<()> {
    self.event_source.reregister(registry, token, interests)
  }

  fn deregister(&mut self, registry: &mio_08::Registry) -> io::Result<()> {
    self.event_source.deregister(registry)
  }
}

impl<'a, D, DA> StatusEvented<'a, DataReaderStatus, SimpleDataReaderEventStream<'a, D, DA>>
  for SimpleDataReader<D, DA>
where
  D: Keyed,
  DA: DeserializerAdapter<D>,
{
  fn as_status_evented(&mut self) -> &dyn mio_06::Evented {
    self.status_receiver.as_status_evented()
  }

  fn as_status_source(&mut self) -> &mut dyn mio_08::event::Source {
    self.status_receiver.as_status_source()
  }

  fn as_async_status_stream(&'a self) -> SimpleDataReaderEventStream<'a, D, DA> {
    SimpleDataReaderEventStream {
      simple_datareader: self,
    }
  }

  fn try_recv_status(&self) -> Option<DataReaderStatus> {
    self.status_receiver.try_recv_status()
  }
}

impl<D, DA> RTPSEntity for SimpleDataReader<D, DA>
where
  D: Keyed + DeserializeOwned,
  DA: DeserializerAdapter<D>,
{
  fn guid(&self) -> GUID {
    self.my_guid
  }
}

// ----------------------------------------------
// ----------------------------------------------

// Async interface to the SimpleDataReader

pub struct SimpleDataReaderStream<
  'a,
  D: Keyed + 'static,
  S: Decode<DA::Deserialized>,
  DA: DeserializerAdapter<D> + 'static = CDRDeserializerAdapter<D>,
> {
  simple_datareader: &'a SimpleDataReader<D, DA>,
  decoder: S,
}

// ----------------------------------------------
// ----------------------------------------------

// https://users.rust-lang.org/t/take-in-impl-future-cannot-borrow-data-in-a-dereference-of-pin/52042
impl<'a, D, S, DA> Unpin for SimpleDataReaderStream<'a, D, S, DA>
where
  D: Keyed + 'static,
  DA: DeserializerAdapter<D>,
  S: Decode<DA::Deserialized> + Unpin,
{
}

impl<'a, D, S, DA> Stream for SimpleDataReaderStream<'a, D, S, DA>
where
  D: Keyed + 'static,
  DA: DeserializerAdapter<D>,
  S: Decode<DA::Deserialized> + Clone,
{
  type Item = ReadResult<DeserializedCacheChange<D>>;

  // The full return type is now
  // Poll<Option<Result<DeserializedCacheChange<D>>>
  // Poll -> Ready or Pending
  // Option -> Some = stream produces a value, None = stream has ended (does not
  // occur) Result -> Ok = No DDS error, Err = DDS processing error
  // (inner Option -> Some = there is new value/key, None = no new data yet)

  fn poll_next(self: Pin<&mut Self>, cx: &mut Context<'_>) -> Poll<Option<Self::Item>> {
    debug!("poll_next");
    match self
      .simple_datareader
      .try_take_one_with(self.decoder.clone())
    {
      Err(e) =>
      // DDS fails
      {
        Poll::Ready(Some(Err(e)))
      }

      // ok, got something
      Ok(Some(d)) => Poll::Ready(Some(Ok(d))),

      // No new data (yet)
      Ok(None) => {
        // Did not get any data.
        // --> Store waker.
        // 1. synchronously store waker to background thread (must rendezvous)
        // 2. try take_bare again, in case something arrived just now
        // 3. if nothing still, return pending.

        // // DEBUG
        // if self.simple_datareader.guid().entity_id.entity_kind.is_user_defined() {
        //   error!("Setting waker for {:?}", self.simple_datareader.topic().name());
        // }
        // // DEBUG
        self.simple_datareader.set_waker(Some(cx.waker().clone()));
        match self
          .simple_datareader
          .try_take_one_with(self.decoder.clone())
        {
          Err(e) => Poll::Ready(Some(Err(e))),
          Ok(Some(d)) => Poll::Ready(Some(Ok(d))),
          Ok(None) => Poll::Pending,
        }
      }
    } // match
  } // fn
} // impl

impl<'a, D, S, DA> FusedStream for SimpleDataReaderStream<'a, D, S, DA>
where
  D: Keyed + 'static,
  DA: DeserializerAdapter<D>,
  S: Decode<DA::Deserialized> + Clone,
{
  fn is_terminated(&self) -> bool {
    false // Never terminate. This means it is always valid to call poll_next().
  }
}

// ----------------------------------------------
// ----------------------------------------------

pub struct SimpleDataReaderEventStream<
  'a,
  D: Keyed + 'static,
  DA: DeserializerAdapter<D> + 'static = CDRDeserializerAdapter<D>,
> {
  simple_datareader: &'a SimpleDataReader<D, DA>,
}

impl<'a, D, DA> Stream for SimpleDataReaderEventStream<'a, D, DA>
where
  D: Keyed + 'static,
  DA: DeserializerAdapter<D>,
{
  type Item = DataReaderStatus;

  fn poll_next(self: Pin<&mut Self>, cx: &mut Context<'_>) -> Poll<Option<Self::Item>> {
    Pin::new(
      &mut self
        .simple_datareader
        .status_receiver
        .as_async_status_stream(),
    )
    .poll_next(cx)
  } // fn
} // impl

impl<'a, D, DA> FusedStream for SimpleDataReaderEventStream<'a, D, DA>
where
  D: Keyed + 'static,
  DA: DeserializerAdapter<D>,
{
  fn is_terminated(&self) -> bool {
    self
      .simple_datareader
      .status_receiver
      .as_async_status_stream()
      .is_terminated()
  }
}<|MERGE_RESOLUTION|>--- conflicted
+++ resolved
@@ -236,12 +236,8 @@
     hash_to_key_map.insert(instance_key.hash_key(false), instance_key);
   }
 
-<<<<<<< HEAD
   fn deserialize_with<S>(
-=======
-  fn deserialize(
     &self,
->>>>>>> 3557e689
     timestamp: Timestamp,
     cc: &CacheChange,
     hash_to_key_map: &mut BTreeMap<KeyHash, D::K>,
@@ -367,11 +363,6 @@
     let latest_instant = read_state_ref.latest_instant;
     let (last_read_sn, hash_to_key_map) = read_state_ref.get_sn_map_and_hash_map();
 
-<<<<<<< HEAD
-    match Self::deserialize_with(timestamp, cc, hash_to_key_map, decoder) {
-      Ok(dcc) => {
-        read_state_ref.latest_instant = max(read_state_ref.latest_instant, timestamp);
-=======
     // loop in case we get a sample that should be ignored, so we try next.
     loop {
       let (timestamp, cc) =
@@ -382,7 +373,7 @@
           Some((ts, cc)) => (ts, cc),
         };
 
-      let result = self.deserialize(timestamp, cc, hash_to_key_map);
+      let result = self.deserialize_with(timestamp, cc, hash_to_key_map, decoder.clone());
 
       if let Err(ReadError::UnknownKey { .. }) = result {
         // ignore unknown key hash, continue looping
@@ -394,7 +385,6 @@
         // Advance read pointer, error or not, because otherwise
         // the SimpleDatareader is stuck.
         read_state_ref.latest_instant = max(latest_instant, timestamp);
->>>>>>> 3557e689
         read_state_ref
           .last_read_sn
           .insert(writer_guid, sequence_number);
