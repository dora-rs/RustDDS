MIME-Version: 1.0
Content-Type: multipart/signed; protocol="application/x-pkcs7-signature"; micalg="sha-256"; boundary="----7811F8EBB0502A372D26F1854BDFC3AA"

This is an S/MIME signed message

<<<<<<< HEAD
------0ACE8DCADB156B6CFC73CD44A50EB831
<?xml version="1.0" encoding="UTF-8"?>
<dds xmlns:xsi="http://www.w3.org/2001/XMLSchema-instance"
    xsi:noNamespaceSchemaLocation="http://www.omg.org/spec/DDS-Security/20170901/omg_shared_ca_permissions.xsd">
    <permissions>
        <grant name="Participant1ExamplePermission">
            <subject_name>CN=participant1_common_name,O=Example Organization</subject_name>
            <validity>
                <not_before>2023-01-01T00:00:00</not_before>
                <not_after>9999-01-01T00:00:00</not_after>
            </validity>
            <allow_rule>
                <domains>
                    <id>0</id>
                </domains>
                <publish>
                    <topics>
                        <topic>Square</topic>
                    </topics>
                </publish>
                <subscribe>
                    <topics>
                        <topic>Square</topic>
                    </topics>
                </subscribe>
                <relay>
                    <topics>
                        <topic>example_topic</topic>
                    </topics>
                </relay>
            </allow_rule>
            <default>DENY</default>
        </grant>
        <grant name="Participant2ExamplePermission">
            <subject_name>CN=participant2_common_name,O=Example Organization</subject_name>
            <validity>
                <not_before>2023-01-01T00:00:00</not_before>
                <not_after>9999-01-01T00:00:00</not_after>
            </validity>
            <allow_rule>
                <domains>
                    <id>0</id>
                </domains>
                <publish>
                    <topics>
                        <topic>Square</topic>
                    </topics>
                </publish>
                <subscribe>
                    <topics>
                        <topic>Square</topic>
                    </topics>
                </subscribe>
            </allow_rule>
            <default>DENY</default>
        </grant>
    </permissions>
=======
------7811F8EBB0502A372D26F1854BDFC3AA
Content-Type: text/plain

<?xml version="1.0" encoding="UTF-8"?>
<dds xmlns:xsi="http://www.w3.org/2001/XMLSchema-instance"
    xsi:noNamespaceSchemaLocation="http://www.omg.org/spec/DDS-Security/20170901/omg_shared_ca_permissions.xsd">
    <permissions>
        <grant name="Participant1ExamplePermission">
            <subject_name>CN=participant1_common_name,O=Example Organization</subject_name>
            <validity>
                <not_before>2023-01-01T00:00:00</not_before>
                <not_after>9999-01-01T00:00:00</not_after>
            </validity>
            <allow_rule>
                <domains>
                    <id>0</id>
                </domains>
                <publish>
                    <topics>
                        <topic>Square</topic>
                    </topics>
                </publish>
                <subscribe>
                    <topics>
                        <topic>Square</topic>
                    </topics>
                </subscribe>
                <relay>
                    <topics>
                        <topic>example_topic</topic>
                    </topics>
                </relay>
            </allow_rule>
            <default>DENY</default>
        </grant>
        <grant name="Participant2ExamplePermission">
            <subject_name>CN=participant2_common_name,O=Example Organization</subject_name>
            <validity>
                <not_before>2023-01-01T00:00:00</not_before>
                <not_after>9999-01-01T00:00:00</not_after>
            </validity>
            <allow_rule>
                <domains>
                    <id>0</id>
                </domains>
                <publish>
                    <topics>
                        <topic>Square</topic>
                    </topics>
                </publish>
                <subscribe>
                    <topics>
                        <topic>Square</topic>
                    </topics>
                </subscribe>
            </allow_rule>
            <default>DENY</default>
        </grant>
    </permissions>
>>>>>>> 0213b1f5
</dds>
------7811F8EBB0502A372D26F1854BDFC3AA
Content-Type: application/x-pkcs7-signature; name="smime.p7s"
Content-Transfer-Encoding: base64
Content-Disposition: attachment; filename="smime.p7s"

MIIDzwYJKoZIhvcNAQcCoIIDwDCCA7wCAQExDzANBglghkgBZQMEAgEFADALBgkq
hkiG9w0BBwGgggHjMIIB3zCCAYWgAwIBAgIUZ15lOVw1lFhBNlKlgdqzkhBHDsww
CgYIKoZIzj0EAwIwRDEdMBsGA1UECgwURXhhbXBsZSBPcmdhbml6YXRpb24xIzAh
BgNVBAMMGnBlcm1pc3Npb25zX2NhX2NvbW1vbl9uYW1lMCAXDTI0MDMwODA4Mjk1
MVoYDzQ3NjIwMjAyMDgyOTUxWjBEMR0wGwYDVQQKDBRFeGFtcGxlIE9yZ2FuaXph
dGlvbjEjMCEGA1UEAwwacGVybWlzc2lvbnNfY2FfY29tbW9uX25hbWUwWTATBgcq
hkjOPQIBBggqhkjOPQMBBwNCAAQwHk/PoxLxEP27ez5jzmof7KDXkcm9APMamnHe
G1E4TbBNZr7FVn5MbsW+5HeklhPSAPC1FefXsOb4AcbO4T/xo1MwUTAdBgNVHQ4E
FgQU1771sTC5VjQST2vWBFVoc6XwiRUwHwYDVR0jBBgwFoAU1771sTC5VjQST2vW
BFVoc6XwiRUwDwYDVR0TAQH/BAUwAwEB/zAKBggqhkjOPQQDAgNIADBFAiBIb4Ro
lJ6v4JYqORbipeqKCLV7TuNlayxv6962VSk3yQIhAIjkrqBU9QSO+EIP6bsK+jcc
47gvd+cnf3/zPWJbNt21MYIBsDCCAawCAQEwXDBEMR0wGwYDVQQKDBRFeGFtcGxl
IE9yZ2FuaXphdGlvbjEjMCEGA1UEAwwacGVybWlzc2lvbnNfY2FfY29tbW9uX25h
bWUCFGdeZTlcNZRYQTZSpYHas5IQRw7MMA0GCWCGSAFlAwQCAQUAoIHkMBgGCSqG
SIb3DQEJAzELBgkqhkiG9w0BBwEwHAYJKoZIhvcNAQkFMQ8XDTI0MDMwODA4Mjk1
MVowLwYJKoZIhvcNAQkEMSIEICqm9+7kfEaMW0WDNZtawrxhPJdzdEEcoaWHjM+i
vzxHMHkGCSqGSIb3DQEJDzFsMGowCwYJYIZIAWUDBAEqMAsGCWCGSAFlAwQBFjAL
BglghkgBZQMEAQIwCgYIKoZIhvcNAwcwDgYIKoZIhvcNAwICAgCAMA0GCCqGSIb3
DQMCAgFAMAcGBSsOAwIHMA0GCCqGSIb3DQMCAgEoMAoGCCqGSM49BAMCBEcwRQIh
AL1Rk3WhK4MceexeI4p9tRDcP8KVdILfE3s/WvEpDK4RAiBdSJ8rFegC1PE4ON25
0AYNqkzG6spC+Y5f71ky7LO7gQ==

------7811F8EBB0502A372D26F1854BDFC3AA--
<|MERGE_RESOLUTION|>--- conflicted
+++ resolved
@@ -3,65 +3,6 @@
 
 This is an S/MIME signed message
 
-<<<<<<< HEAD
-------0ACE8DCADB156B6CFC73CD44A50EB831
-<?xml version="1.0" encoding="UTF-8"?>
-<dds xmlns:xsi="http://www.w3.org/2001/XMLSchema-instance"
-    xsi:noNamespaceSchemaLocation="http://www.omg.org/spec/DDS-Security/20170901/omg_shared_ca_permissions.xsd">
-    <permissions>
-        <grant name="Participant1ExamplePermission">
-            <subject_name>CN=participant1_common_name,O=Example Organization</subject_name>
-            <validity>
-                <not_before>2023-01-01T00:00:00</not_before>
-                <not_after>9999-01-01T00:00:00</not_after>
-            </validity>
-            <allow_rule>
-                <domains>
-                    <id>0</id>
-                </domains>
-                <publish>
-                    <topics>
-                        <topic>Square</topic>
-                    </topics>
-                </publish>
-                <subscribe>
-                    <topics>
-                        <topic>Square</topic>
-                    </topics>
-                </subscribe>
-                <relay>
-                    <topics>
-                        <topic>example_topic</topic>
-                    </topics>
-                </relay>
-            </allow_rule>
-            <default>DENY</default>
-        </grant>
-        <grant name="Participant2ExamplePermission">
-            <subject_name>CN=participant2_common_name,O=Example Organization</subject_name>
-            <validity>
-                <not_before>2023-01-01T00:00:00</not_before>
-                <not_after>9999-01-01T00:00:00</not_after>
-            </validity>
-            <allow_rule>
-                <domains>
-                    <id>0</id>
-                </domains>
-                <publish>
-                    <topics>
-                        <topic>Square</topic>
-                    </topics>
-                </publish>
-                <subscribe>
-                    <topics>
-                        <topic>Square</topic>
-                    </topics>
-                </subscribe>
-            </allow_rule>
-            <default>DENY</default>
-        </grant>
-    </permissions>
-=======
 ------7811F8EBB0502A372D26F1854BDFC3AA
 Content-Type: text/plain
 
@@ -121,7 +62,6 @@
             <default>DENY</default>
         </grant>
     </permissions>
->>>>>>> 0213b1f5
 </dds>
 ------7811F8EBB0502A372D26F1854BDFC3AA
 Content-Type: application/x-pkcs7-signature; name="smime.p7s"
